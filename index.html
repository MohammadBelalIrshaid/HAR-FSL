--- conflicted
+++ resolved
@@ -184,13 +184,10 @@
                 type="video/mp4"> 
         <video width="600" controls>
             <source
-                src="./Dataset_Jumping_three.mp4"
-                type="video/mp4">   
-        
-<<<<<<< HEAD
-=======
-    <section>
->>>>>>> 480eaff5
+                src="C:\Users\super\Desktop\PhD\Robotic Perception\Project\Part B\Tarnini_extractions 2\Tarnini_extractions\Videos\Dataset_Jumping_three.avi"
+                type="video/mp4"> Your browser does not support the video tag. -->
+        </video>
+    </section>
     <section>
         <h2>Results</h2>
         <p>The system demonstrates high accuracy in 20-shot scenarios and struggles with low-shot cases like 5-shot
